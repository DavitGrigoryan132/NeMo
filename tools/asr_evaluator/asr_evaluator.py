--- conflicted
+++ resolved
@@ -14,18 +14,10 @@
 import json
 import git
 from omegaconf import OmegaConf, open_dict
-<<<<<<< HEAD
-
-from nemo.collections.asr.parts.utils.eval_utils import cal_write_wer
-from nemo.core.config import hydra_runner
-from nemo.utils import logging
-from utils import cal_target_metadata_wer, run_asr_inference
-=======
 from utils import cal_target_metadata_wer, run_asr_inference
 from nemo.collections.asr.parts.utils.eval_utils import cal_write_wer
 from nemo.core.config import hydra_runner
 from nemo.utils import logging
->>>>>>> 0e983db7
 
 """
 This script serves as evaluator of ASR models
