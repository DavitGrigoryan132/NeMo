# Copyright (c) 2023, NVIDIA CORPORATION.  All rights reserved.
#
# Licensed under the Apache License, Version 2.0 (the "License");
# you may not use this file except in compliance with the License.
# You may obtain a copy of the License at
#
#     http://www.apache.org/licenses/LICENSE-2.0
#
# Unless required by applicable law or agreed to in writing, software
# distributed under the License is distributed on an "AS IS" BASIS,
# WITHOUT WARRANTIES OR CONDITIONS OF ANY KIND, either express or implied.
# See the License for the specific language governing permissions and
# limitations under the License.

import os
import re
import shutil
from datetime import timedelta
from pathlib import Path
from typing import Any, Dict, Iterable, List, Optional, Union

import pytorch_lightning
import torch
from _weakref import proxy
from pytorch_lightning.callbacks.model_checkpoint import ModelCheckpoint as PTLModelCheckpoint
from pytorch_lightning.callbacks.model_checkpoint import _is_local_file_protocol
from pytorch_lightning.utilities import rank_zero_info

from nemo.lightning.io.pl import TrainerContext
from nemo.utils import logging
from nemo.utils.app_state import AppState
from nemo.utils.model_utils import ckpt_to_dir


<<<<<<< HEAD
class ModelCheckpoint(PTLModelCheckpoint, IOMixin):
    """Light wrapper around Lightning's ModelCheckpoint to force a saved checkpoint on train_end.
    Adds support for asyncronous checkpointing and provides some additional logic to clean up invalid checkpoints

=======
class ModelCheckpoint(PTLModelCheckpoint):
    """Light wrapper around Lightning's ModelCheckpoint to force a saved checkpoint on train_end.
    Adds support for asyncronous checkpointing and provides some additional logic to clean up invalid checkpoints
>>>>>>> e033481e
    Args:
        monitor: Metric to monitor when saving top-k checkpoints.
        verbose: Verbosity mode.
        save_last: When ``True``, saves a `*-last` copy whenever a checkpoint file gets saved.
        save_top_k: When ``True``, saves the top-k checkpoints according to ``monitor``.
        save_weights_only:  if ``True``, then only the model's weights will be saved.
        mode: One of {min, max}. Whether the objective is to minimize or maximize the monitored quantity.
        every_n_epochs: Number of epochs between checkpoints.
        every_n_train_steps: Number of train steps between checkpoints.
        train_time_interval: After each interval, monitor checkpoints. Not to be used with
            ``every_n_epochs`` or ``every_n_train_steps``.
        save_best_model: When ``True``, reloads and saves the best checkpoint.
        save_on_train_epoch_end: Whether to run checkpointing at the end of the training epoch
        enable_nemo_ckpt_io: Whether to dump the current model model state, including the
            config file, to allow for reproducibility of experiments.
        async_save: Whether to enable asynchronous checkpointing.
        try_restore_best_ckpt: Whether to restore the best model path.
    """

    UNFINISHED_CHECKPOINT_SUFFIX = "-unfinished"

    def __init__(
        self,
        monitor: Optional[str] = "val_loss",
        verbose: bool = True,
        save_last: Optional[bool] = True,
        save_top_k: int = 3,
        save_weights_only: bool = False,  ## TODO: check support
        mode: str = "min",
        every_n_epochs: int = None,
        every_n_train_steps: Optional[int] = None,
        train_time_interval: Optional[timedelta] = None,
        save_best_model: bool = False,
        save_on_train_epoch_end: Optional[bool] = False,  # Save after training, not after validation
        enable_nemo_ckpt_io: bool = True,
        try_restore_best_ckpt: bool = True,
        **kwargs,
    ):
        self.save_best_model = save_best_model
        self.previous_best_path = ""
        self.enable_nemo_ckpt_io = enable_nemo_ckpt_io
        # Checkpoints which removal is deferred until async save is done.
        # Each element of `deferred_ckpts_to_remove` is a growing list
        # that `self._remove_checkpoint` adds to. Once `self._save_checkpoint`
        # is called, the last element is frozen and a new element is added.
        self.deferred_ckpts_to_remove: List[List[str]] = []
        self.try_restore_best_ckpt = try_restore_best_ckpt

        # Call the parent class constructor with the remaining kwargs.
        super().__init__(
            monitor=monitor,
            verbose=verbose,
            save_last=save_last,
            save_top_k=save_top_k,
            save_weights_only=save_weights_only,
            mode=mode,
            every_n_epochs=every_n_epochs,
            every_n_train_steps=every_n_train_steps,
            train_time_interval=train_time_interval,
            save_on_train_epoch_end=save_on_train_epoch_end,
            **kwargs,
        )

    def on_train_start(self, trainer, pl_module):
        from nemo.utils.exp_manager import get_git_diff, get_git_hash
        from nemo.utils.get_rank import is_global_rank_zero
        from nemo.utils.lightning_logger_patch import add_filehandlers_to_pl_logger

        app_state = AppState()
        if self.save_top_k != -1 and app_state.restore:
            logging.debug("Checking previous runs")
            self.nemo_topk_check_previous_run()

        if is_global_rank_zero():
            log_dir = app_state.log_dir

            # Check to see if any files exist that need to be moved
            files_to_move = app_state.files_to_move

            if len(files_to_move) > 0:
                # Move old files to a new folder
                other_run_dirs = Path(log_dir).glob("run_*")
                run_count = 0
                for fold in other_run_dirs:
                    if fold.is_dir():
                        run_count += 1
                new_run_dir = Path(Path(log_dir) / f"run_{run_count}")
                if not new_run_dir.exists():
                    new_run_dir.mkdir()
                    for _file in files_to_move:
                        shutil.move(str(_file), str(new_run_dir))

            # Move files_to_copy to folder and add git information if present
            if app_state.files_to_copy:
                for _file in app_state.files_to_copy:
                    src_path = Path(_file)
                    dst_path = Path(log_dir) / src_path.name
                    if not dst_path.exists():
                        shutil.copy(src_path, dst_path)

            # Create files for cmd args and git info
            if app_state.cmd_args:
                cmd_args_file = log_dir / 'cmd-args.log'
                if not cmd_args_file.exists():
                    with open(cmd_args_file, 'w', encoding='utf-8') as _file:
                        _file.write(" ".join(app_state.cmd_args))

            # Try to get git hash
            git_repo, git_hash = get_git_hash()
            if git_repo:
                git_info_file = log_dir / 'git-info.log'
                if not git_info_file.exists():
                    with open(git_info_file, 'w', encoding='utf-8') as _file:
                        _file.write(f'commit hash: {git_hash}\n')
                        _file.write(get_git_diff())

            # Add err_file logging to global_rank zero
            logging.add_err_file_handler(log_dir / 'nemo_error_log.txt')

            # Add lightning file logging to global_rank zero
            add_filehandlers_to_pl_logger(log_dir / 'lightning_logs.txt', log_dir / 'nemo_error_log.txt')
        if torch.distributed.is_initialized():
            torch.distributed.barrier()

    def nemo_topk_check_previous_run(self):
        try:
            self.best_k_models
            self.kth_best_model_path
            self.best_model_score
            self.best_model_path
        except AttributeError:
            raise AttributeError(
                "Lightning's ModelCheckpoint was updated. NeMo's ModelCheckpoint will need an update."
            )
        self.best_k_models = {}
        self.kth_best_model_path = ""
        self.best_model_score = None
        self.best_model_path = ""

        checkpoints = list(path for path in self._saved_checkpoint_paths if not self._is_ema_filepath(path))
        for checkpoint in checkpoints:
            checkpoint = str(checkpoint)
            if checkpoint[-10:] == '-last.ckpt' or checkpoint[-5:] == '-last':
                continue
            index = checkpoint.find(self.monitor) + len(self.monitor) + 1  # Find monitor in str + 1 for '='
            if index != len(self.monitor):
                match = re.search('[A-z]', checkpoint[index:])
                if match:
                    value = checkpoint[index : index + match.start() - 1]  # -1 due to separator hypen
                    self.best_k_models[checkpoint] = float(value)
        if len(self.best_k_models) < 1:
            return  # No saved checkpoints yet

        _reverse = False if self.mode == "min" else True

        best_k_models = sorted(self.best_k_models, key=self.best_k_models.get, reverse=_reverse)

        # This section should be ok as rank zero will delete all excess checkpoints, since all other ranks are
        # instantiated after rank zero. models_to_delete should be 0 for all other ranks.
        models_to_delete = len(best_k_models) - self.save_top_k
        models_to_delete = max(0, models_to_delete)
        logging.debug(f'Number of models to delete: {models_to_delete}')

        # If EMA enabled, delete the additional EMA weights
        ema_enabled = self._has_ema_ckpts(self._saved_checkpoint_paths)

        for _ in range(models_to_delete):
            model = best_k_models.pop(-1)
            self.best_k_models.pop(model)
            self._del_model_without_trainer(model)
            if ema_enabled and self._fs.exists(self._ema_format_filepath(model)):
                self._del_model_without_trainer(self._ema_format_filepath(model))
            logging.debug(f"Removed checkpoint: {model}")

        self.kth_best_model_path = best_k_models[-1]
        self.best_model_path = best_k_models[0]
        self.best_model_score = self.best_k_models[self.best_model_path]

    def _remove_invalid_entries_from_topk(self):
        # Removes invalid (incomplete or not existing) checkpoints from topk checkpoints.
        # This might be needed if the checkpointing was abruptly terminated.
        def __is_ckpt_ok(ckpt_path: str) -> bool:
            exists = os.path.isdir(ckpt_path.removesuffix('.ckpt'))
            return exists and not self.is_checkpoint_unfinished(ckpt_path)

        self.best_k_models = {k: v for k, v in self.best_k_models.items() if __is_ckpt_ok(k)}
        if len(self.best_k_models) > 0:
            reverse_arr = self.mode != "min"
            best_k_models_arr = sorted(self.best_k_models, key=self.best_k_models.get, reverse=reverse_arr)
            self.kth_best_model_path = best_k_models_arr[-1]
            self.kth_value = self.best_k_models[self.kth_best_model_path]
            self.best_model_path = best_k_models_arr[0]
            self.best_model_score = self.best_k_models[self.best_model_path]
        else:
            self.kth_best_model_path = ""
            self.kth_value = None
            self.best_model_path = ""
            self.best_model_score = None

    def load_state_dict(self, state_dict: Dict[str, Any]) -> None:
        super().load_state_dict(state_dict)
        self._remove_invalid_entries_from_topk()

    def setup(self, trainer, *args, **kwargs) -> None:
        from nemo.utils.get_rank import is_global_rank_zero

        if is_global_rank_zero():
            logging.debug("Removing unfinished checkpoints if any...")
            ModelCheckpoint._remove_unfinished_checkpoints(self.dirpath)
        # Ensure that all ranks continue with unfinished checkpoints removed
        if torch.distributed.is_initialized():
            torch.distributed.barrier()

        self.async_save = getattr(trainer.strategy, "async_save", False)
        super().setup(trainer, *args, **kwargs)

    def on_save_checkpoint(self, trainer, pl_module, checkpoint):
        output = super().on_save_checkpoint(trainer, pl_module, checkpoint)
        return output

    def on_train_end(self, trainer, pl_module):
        if trainer.fast_dev_run:
            return None

        # check if we need to save a last checkpoint manually as validation isn't always run based on the interval
        if self.save_last and trainer.val_check_interval != 0:
            should_save_last_checkpoint = False
            if isinstance(trainer.val_check_interval, float) and trainer.val_check_interval % trainer.global_step != 0:
                should_save_last_checkpoint = True
            if isinstance(trainer.val_check_interval, int) and trainer.global_step % trainer.val_check_interval != 0:
                should_save_last_checkpoint = True
            if should_save_last_checkpoint:
                monitor_candidates = self._monitor_candidates(trainer)
                if self.last_model_path == self.format_checkpoint_name(monitor_candidates, self.CHECKPOINT_NAME_LAST):
                    logging.debug(f'Last checkpoint {self.last_model_path} already saved')
                else:
                    super()._save_last_checkpoint(trainer, monitor_candidates)
        # Call parent on_train_end() to save the -last checkpoint
        super().on_train_end(trainer, pl_module)

        # Load the best model and then re-save it
        if self.save_best_model:
            # wait for all processes
            trainer.strategy.barrier("SaveBestCheckpointConnector.resume_end")
            if self.best_model_path == "":
                logging.warning(
                    f"{self} was told to save the best checkpoint at the end of training, but no saved checkpoints "
                    "were found. Saving latest model instead."
                )

            else:
                if os.path.isdir(self.best_model_path.split('.ckpt')[0]):
                    self.best_model_path = self.best_model_path.split('.ckpt')[0]
                if self.try_restore_best_ckpt:
                    self.best_model_path = trainer.strategy.broadcast(self.best_model_path)
                    trainer._checkpoint_connector.restore(self.best_model_path)

    def _del_model_without_trainer(self, filepath: str) -> None:
        from nemo.utils.get_rank import is_global_rank_zero

        filepath = Path(filepath)

        if is_global_rank_zero():
            try:
                dist_ckpt = ckpt_to_dir(filepath)
                shutil.rmtree(dist_ckpt, ignore_errors=True)
                logging.info(f"Removed distributed checkpoint: {dist_ckpt}")
            except:
                logging.info(f"Tried to remove distributed checkpoint: {dist_ckpt} but failed.")
        if torch.distributed.is_initialized():
            torch.distributed.barrier()

    def _ema_callback(self, trainer: 'pytorch_lightning.Trainer'):
        from nemo.collections.common.callbacks import EMA

        ema_callback = None
        for callback in trainer.callbacks:
            if isinstance(callback, EMA):
                ema_callback = callback
        return ema_callback

    @staticmethod
    def format_checkpoint_unfinished_marker_path(checkpoint_path: Union[Path, str]) -> Path:
        """Format the path to the unfinished checkpoint marker file.

        If the marker file exists, corresponding checkpoint is considered unfinished/incomplete.
        NOTE: Marker path for the EMA checkpoint part is the same as for the original checkpoint.

        Args:
            checkpoint_path: Path to the checkpoint file or dir.
              Does not need to exist.

        Returns:
            Path to the unfinished checkpoint marker file.
        """
        marker_filepath = str(checkpoint_path).removesuffix(".ckpt")
        marker_filepath = marker_filepath.removesuffix("-EMA")
        return Path(marker_filepath + ModelCheckpoint.UNFINISHED_CHECKPOINT_SUFFIX)

    @staticmethod
    def is_checkpoint_unfinished(checkpoint_path: Union[Path, str]) -> bool:
        """Check if the checkpoint is unfinished.

        Args:
            checkpoint_path: Path to the checkpoint file or dir.
              Does not need to exist.

        Returns:
            True if the checkpoint is unfinished, False otherwise.
        """
        return ModelCheckpoint.format_checkpoint_unfinished_marker_path(checkpoint_path).exists()

    @staticmethod
    def set_checkpoint_unfinished_marker(checkpoint_path: Union[Path, str], barrier_after=False) -> None:
        """Marks given checkpoint as unfinished.

        Args:
            checkpoint_filepath: Path to the checkpoint file or dir.
              Does not need to exist.
            barrier_after: Synchronize ranks after writing the marker file.
              Defaults to False.
        """
        from nemo.utils.get_rank import is_global_rank_zero

        if is_global_rank_zero():
            marker_path = ModelCheckpoint.format_checkpoint_unfinished_marker_path(checkpoint_path)
            marker_path.parent.mkdir(parents=True, exist_ok=True)
            marker_path.touch()
        if barrier_after and torch.distributed.is_initialized():
            torch.distributed.barrier()

    @staticmethod
    def remove_checkpoint_unfinished_marker(checkpoint_path: Union[Path, str], barrier_before=False) -> None:
        """Clear unfinished marker for given checkpoint.

        Args:
            checkpoint_path: Path to the checkpoint file or dir.
              Does not need to exist.
            barrier_before: Synchronize ranks before removing the marker file.
              Defaults to False.
        """
        from nemo.utils.get_rank import is_global_rank_zero

        try:
            if barrier_before and torch.distributed.is_initialized():
                torch.distributed.barrier()
            if is_global_rank_zero():
                marker_path = ModelCheckpoint.format_checkpoint_unfinished_marker_path(checkpoint_path)
                if marker_path.exists():
                    marker_path.unlink()
        except:
            return

    def file_exists(self, filepath: str, trainer: "pytorch_lightning.Trainer", check_dist_ckpt: bool = True) -> bool:
        """Checks if a file or a file without a suffix (distributed checkpoint) exists."""
        exists = self._fs.exists(filepath) or (check_dist_ckpt and self._fs.exists(ckpt_to_dir(filepath)))
        return trainer.strategy.broadcast(exists)

    def _save_checkpoint(self, trainer: 'pytorch_lightning.Trainer', filepath: str) -> None:
        # barrier_after=True, so all ranks continue after the unfinished checkpoint marker is placed.
        # if anything goes wrong during checkpointing, we should be able to detect that data is incomplete.
        self.set_checkpoint_unfinished_marker(filepath, barrier_after=True)
        ema_callback = self._ema_callback(trainer)

        self._last_global_step_saved = trainer.global_step

        if ema_callback is not None:
            if self.async_save:
                raise ValueError('async_save with EMA not supported')
            with ema_callback.save_original_optimizer_state(trainer):
                super()._save_checkpoint(trainer, filepath)

            # save EMA copy of the model as well.
            with ema_callback.save_ema_model(trainer):
                rank_zero_info(f"Saving EMA weights to separate checkpoint {filepath}")
                filepath = self._ema_format_filepath(filepath)
                if self.verbose:
                    rank_zero_info(f"Saving EMA weights to separate checkpoint {filepath}")
                super()._save_checkpoint(trainer, filepath)
            self.remove_checkpoint_unfinished_marker(filepath, barrier_before=True)
        else:
            # Async save passes the finalization function to checkpoint_io,
            # sync save calls the finalization function immediately after save.
            finalize_fn = self._get_finalize_save_checkpoint_callback(trainer, filepath, trainer.global_step)
            if self.async_save:
                checkpoint_io = trainer.strategy.checkpoint_io
                from nemo.utils.callbacks.dist_ckpt_io import AsyncFinalizableCheckpointIO

                if not isinstance(checkpoint_io, AsyncFinalizableCheckpointIO):
                    raise ValueError('Async save requires async compatible CheckpointIO')
                storage_options = dict(finalize_fn=finalize_fn)
                # Each upcoming ckpt removal request will be executed as part of this save finalization
                self.deferred_ckpts_to_remove.append([])
            else:
                storage_options = None
            trainer.save_checkpoint(filepath, self.save_weights_only, storage_options=storage_options)

            ## NOTE: saving context happens synchronously always
            from nemo.utils.get_rank import is_global_rank_zero

            if self.enable_nemo_ckpt_io and is_global_rank_zero():
                TrainerContext.from_trainer(trainer).io_dump(ckpt_to_dir(filepath))
            if self.async_save:
                logging.info(f'Scheduled async checkpoint save for {filepath}')
            else:
                finalize_fn()

    def _get_finalize_save_checkpoint_callback(
        self, trainer: 'pytorch_lightning.Trainer', filepath: str, global_step: int
    ):
        """Creates a callback that can be used to finalize async (and sync) ckpt saves."""

        def _cb():
            logging.debug(f'Finalize callback called for step {global_step}, filepath {filepath}')
            self._last_checkpoint_saved = filepath

            # notify loggers
            if trainer.is_global_zero:
                for logger in trainer.loggers:
                    logger.after_save_checkpoint(proxy(self))

            # barrier_before=True, so all ranks synchronize before removing the unfinished checkpoint marker
            # we don't want to remove the marker until all checkpointing is done.
            self.remove_checkpoint_unfinished_marker(filepath, barrier_before=True)

            if not self.async_save:
                return

            logging.info(f'Async checkpoint save for step {global_step} ({filepath}) finalized successfully.')

            # Remove checkpoints marked for removal by `self._remove_checkpoint`
            # For each finalization there is exactly one entry in self.deferred_ckpts_to_remove
            assert self.deferred_ckpts_to_remove
            ckpts_to_remove = self.deferred_ckpts_to_remove.pop(0)
            logging.debug(f'Checkpoints to remove: {ckpts_to_remove}')
            for ckpt_to_remove in ckpts_to_remove:
                self._remove_checkpoint(trainer, ckpt_to_remove, override_async=True)

        return _cb

    def _remove_checkpoint(self, trainer: "pytorch_lightning.Trainer", filepath: str, override_async=False) -> None:
        """Performs checkpoint removal.

        With async save, `self._remove_checkpoint` is called before the checkpoint
        is actually finished so we can't remove it. Instead we add it to
        `self.deferred_ckpts_to_remove` for future removal.
        """
        if self.async_save and not override_async:
            # Register checkpoint removal in the last (active) checkpoint removal list
            self.deferred_ckpts_to_remove[-1].append(filepath)
            return
        # barrier_after=True, so all ranks continue after the unfinished checkpoint marker is placed.
        # if anything goes wrong during removal, we should be able to detect that data is incomplete.
        self.set_checkpoint_unfinished_marker(filepath, barrier_after=True)
        super()._remove_checkpoint(trainer, filepath)
        ema_callback = self._ema_callback(trainer)
        if ema_callback is not None:
            # remove EMA copy of the state dict as well.

            filepath = self._ema_format_filepath(filepath)
            super()._remove_checkpoint(trainer, filepath)
        # barrier_before=True, so all ranks synchronize before removing the unfinished checkpoint marker
        # we don't want to remove the marker until the checkpoint is actually removed.
        self.remove_checkpoint_unfinished_marker(filepath, barrier_before=True)

    def _ema_format_filepath(self, filepath: str) -> str:
        return filepath.replace(self.FILE_EXTENSION, f'-EMA{self.FILE_EXTENSION}')

    def _has_ema_ckpts(self, checkpoints: Iterable[Path]) -> bool:
        return any(self._is_ema_filepath(checkpoint_path) for checkpoint_path in checkpoints)

    def _is_ema_filepath(self, filepath: Union[Path, str]) -> bool:
        return str(filepath).endswith(f'-EMA{self.FILE_EXTENSION}')

    @property
    def _saved_checkpoint_paths(self) -> Iterable[Path]:
        # distributed checkpoints are directories so we check for them here
        # we filter out unfinished checkpoints, these should be deleted during next cleanup
        dist_checkpoints = [d for d in Path(self.dirpath).glob("*") if d.is_dir()]
        if dist_checkpoints:
            return filter(lambda p: not self.is_checkpoint_unfinished(p), dist_checkpoints)
        else:
            checkpoint_files = [f for f in Path(self.dirpath).rglob("*.ckpt")]
            return filter(lambda p: not self.is_checkpoint_unfinished(p), checkpoint_files)

    @staticmethod
    def _remove_unfinished_checkpoints(checkpoint_dir: Union[Path, str]) -> None:
        from nemo.utils.get_rank import is_global_rank_zero

        # Delete unfinished checkpoints from the filesystems.
        # "Unfinished marker" files are removed as well.

        if not is_global_rank_zero():
            raise AssertionError("_remove_unfinished_checkpoints should run only on rank 0")

        checkpoint_dir = Path(checkpoint_dir)

        existing_marker_filepaths = {
            f.resolve() for f in checkpoint_dir.glob(f"*{ModelCheckpoint.UNFINISHED_CHECKPOINT_SUFFIX}") if f.is_file()
        }

        checkpoint_filepaths = {f.resolve() for f in checkpoint_dir.rglob("*.ckpt")}
        for ckpt_filepath in checkpoint_filepaths:
            possible_marker_path = ModelCheckpoint.format_checkpoint_unfinished_marker_path(ckpt_filepath)
            if possible_marker_path in existing_marker_filepaths:
                logging.warning(f'Removing unfinished checkpoint: {ckpt_filepath}')
                os.remove(ckpt_filepath)

        # some directories might be distributed checkpoints, we remove these if they have a unfinished marker
        all_dirpaths = {d.resolve() for d in checkpoint_dir.glob("*") if d.is_dir()}
        for ckpt_dirpath in all_dirpaths:
            possible_marker_path = ModelCheckpoint.format_checkpoint_unfinished_marker_path(ckpt_dirpath)
            if possible_marker_path in existing_marker_filepaths:
                logging.warning(f'Removing unfinished dist checkpoint: {ckpt_dirpath}')
                shutil.rmtree(ckpt_dirpath)

        # delete markers
        for marker_path in existing_marker_filepaths:
            os.remove(marker_path)

    def _should_remove_checkpoint(self, trainer: "pl.Trainer", previous: str, current: str) -> bool:
        """Checks if the previous checkpoint should be deleted.
        A checkpoint won't be deleted if any of the cases apply:
        - The previous checkpoint is the same as the current checkpoint (means the old was already overwritten by new)
        - The previous checkpoint is not in the current checkpoint directory and the filesystem is local
        - The previous checkpoint is the checkpoint the Trainer resumed from and the filesystem is local
            and the resumed from checkpoint is not the last checkpoint
        """
        if previous == current:
            return False
        if not _is_local_file_protocol(previous):
            return True
        previous = Path(previous).absolute()
        resume_path = Path(trainer.ckpt_path).absolute() if trainer.ckpt_path is not None else None

        if resume_path is not None and previous == resume_path:
            if str(current).endswith("-last.ckpt") and resume_path.name.endswith("-last.ckpt"):
                # delete the previous `-last.ckpt` checkpoint when current saved checkpoint is also `-last.ckpt`, if they're in the same directory
                pass
            else:
                return False
        if self.dirpath is None:
            raise ValueError(f"{self.__class__}.dirpath is None.")
        dirpath = Path(self.dirpath).absolute()
        return dirpath in previous.parents<|MERGE_RESOLUTION|>--- conflicted
+++ resolved
@@ -32,16 +32,9 @@
 from nemo.utils.model_utils import ckpt_to_dir
 
 
-<<<<<<< HEAD
-class ModelCheckpoint(PTLModelCheckpoint, IOMixin):
-    """Light wrapper around Lightning's ModelCheckpoint to force a saved checkpoint on train_end.
-    Adds support for asyncronous checkpointing and provides some additional logic to clean up invalid checkpoints
-
-=======
 class ModelCheckpoint(PTLModelCheckpoint):
     """Light wrapper around Lightning's ModelCheckpoint to force a saved checkpoint on train_end.
     Adds support for asyncronous checkpointing and provides some additional logic to clean up invalid checkpoints
->>>>>>> e033481e
     Args:
         monitor: Metric to monitor when saving top-k checkpoints.
         verbose: Verbosity mode.
