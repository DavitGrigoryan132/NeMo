--- conflicted
+++ resolved
@@ -179,37 +179,6 @@
     )
 
 
-<<<<<<< HEAD
-def finetune_recipe(name: str, ckpt_dir: str, num_nodes: int, num_gpus_per_node: int) -> Partial:
-    recipe = pretrain_recipe(
-        name=name, ckpt_dir=ckpt_dir, num_nodes=num_nodes, num_gpus_per_node=num_gpus_per_node, fn=finetune
-    )
-    recipe.resume = hf_resume("hf://mistralai/Mixtral-8x22B-v0.1")
-    recipe.peft = Config(LoRA, target_modules=['linear_qkv', 'linear_proj'], dim=32)
-    recipe.data = Config(SquadDataModule, seq_length=8192, global_batch_size=512, micro_batch_size=1)
-=======
-def hf_resume() -> run.Config[nl.AutoResume]:
-    """
-    Configure automatic resumption from a Hugging Face checkpoint for Mixtral 8x22B model.
-
-    This function sets up the configuration to resume training from a pre-trained
-    Hugging Face model checkpoint.
-
-    More info about the model can be found at: https://huggingface.co/mistralai/Mixtral-8x22B-v0.1
-
-    Returns:
-        run.Config[nl.AutoResume]: Configuration for resuming from HuggingFace checkpoint.
-
-    Note:
-        This is particularly useful for fine-tuning scenarios where you want to
-        start from the pre-trained Mixtral 8x22B model.
-    """
-    return run.Config(
-        nl.AutoResume,
-        restore_config=run.Config(nl.RestoreConfig, path="hf://mistralai/Mixtral-8x22B-v0.1"),
-    )
-
-
 @run.cli.factory(target=finetune, name=NAME)
 def finetune_recipe(
     dir: Optional[str] = None,
@@ -246,8 +215,7 @@
         This recipe uses the SQuAD dataset for fine-tuning.
     """
     recipe = pretrain_recipe(name=name, dir=dir, num_nodes=num_nodes, num_gpus_per_node=num_gpus_per_node, fn=finetune)
-    recipe.resume = hf_resume()
+    recipe.resume = hf_resume("hf://mistralai/Mixtral-8x22B-v0.1")
     recipe.peft = run.Config(LoRA, target_modules=['linear_qkv', 'linear_proj'], dim=32)
     recipe.data = run.Config(SquadDataModule, seq_length=8192, global_batch_size=512, micro_batch_size=1)
->>>>>>> 0f8a5319
     return recipe