--- conflicted
+++ resolved
@@ -410,12 +410,7 @@
         AUDIO_RTTM_MAP (dict): AUDIO_RTTM_MAP for mapping unique id with audio file path and rttm path
         out_rttm_dir (str): Path to write predicted rttms
         clustering_params (dict): clustering parameters provided through config that contains max_num_speakers (int),
-<<<<<<< HEAD
-        oracle_num_speakers (bool), max_rp_threshold(float), sparse_search_volume(int) and enhance_count_threshold (int)
-        use_torch_script (bool): Boolean that determines whether to use torch.jit.script for speaker clustering
         device (torch.device): Device we are running on ('cpu', 'cuda').
-=======
->>>>>>> b81cd196
 
     Returns:
         all_reference (list[uniq_name,Annotation]): reference annotations for score calculation
