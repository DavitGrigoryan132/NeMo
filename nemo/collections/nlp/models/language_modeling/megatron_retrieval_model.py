--- conflicted
+++ resolved
@@ -13,10 +13,6 @@
 # limitations under the License.
 
 import math
-<<<<<<< HEAD
-import re
-=======
->>>>>>> 87c372b5
 from typing import Any, List, Optional, Union
 
 import torch
