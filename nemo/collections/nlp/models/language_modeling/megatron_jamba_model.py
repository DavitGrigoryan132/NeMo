# Copyright (c) 2024, NVIDIA CORPORATION.  All rights reserved.
#
# Licensed under the Apache License, Version 2.0 (the "License");
# you may not use this file except in compliance with the License.
# You may obtain a copy of the License at
#
#     http://www.apache.org/licenses/LICENSE-2.0
#
# Unless required by applicable law or agreed to in writing, software
# distributed under the License is distributed on an "AS IS" BASIS,
# WITHOUT WARRANTIES OR CONDITIONS OF ANY KIND, either express or implied.
# See the License for the specific language governing permissions and
# limitations under the License.

import torch
from megatron.core.models.mamba import MambaModel
from megatron.core.models.mamba.mamba_layer_specs import mamba_stack_spec
from omegaconf.dictconfig import DictConfig
from pytorch_lightning.trainer.trainer import Trainer

from nemo.collections.nlp.models.language_modeling.megatron_gpt_model import MegatronGPTModel


class MegatronJambaModel(MegatronGPTModel):
    """
    Megatron Griffin pretraining.
    """

    def __init__(self, cfg: DictConfig, trainer: Trainer):

        self.vocab_size = cfg.get('vocab_size', 65536)
        self.cfg = cfg
        super().__init__(cfg=cfg, trainer=trainer)
        self.mcore_gpt = True

    def model_provider_func(self, pre_process, post_process):
<<<<<<< HEAD

        self.hybrid_override_pattern="O"#self.cfg.get('hybrid_override_pattern', "M" * self.transformer_config.num_layers)#"M-MOM-MO*-MOM-MO" #  #"M-MOM-MO*-MOM-MO"*4
        mamba_stack_spec = get_mamba_layer_with_transformer_engine_spec(self.transformer_config.num_moe_experts, moe_grouped_gemm=False)
        self.transformer_config.activation_func = torch.nn.functional.silu
        self.transformer_config.add_bias_linear=self.cfg.get('add_bias_linear', False)
        
=======
        # TODO @ataghibakhsh: modify configurability
        ##########
        ##########
        ##########
        ##########
        self.hybrid_override_pattern = self.cfg.get(
            'hybrid_override_pattern', "M" * self.transformer_config.num_layers
        )  # -MOM-MO*-MOM-MO"*4
        # 'M-M-M--M-M*-M-M-M-M--M*-M-M-M-M-M*--M-M-M-M-M*-M--M-M-M-'  #
        # self.hybrid_override_pattern="*-*-*-*-*-*-*-*-"
        # self.hybrid_override_pattern=self.cfg.get('hybrid_override_pattern', "M" * self.transformer_config.num_layers)
        # self.transformer_config.activation_func = torch.nn.functional.silu
        # mamba_stack_spec = mamba_stack_spec(self.transformer_config.num_moe_experts, moe_grouped_gemm=False)

        self.transformer_config.add_bias_linear = self.cfg.get('add_bias_linear', False)
        self.transformer_config.gated_linear_unit = False
        self.transformer_config.layernorm_epsilon = 1e-5
        self.transformer_config.params_dtype = torch.bfloat16
        self.transformer_config.deallocate_pipeline_outputs = False
        self.transformer_config.autocast_dtype = torch.float32
        self.transformer_config.bf16 = True
        self.transformer_config.attention_softmax_in_fp32 = False
>>>>>>> 25bc3eaf
        model = MambaModel(
            config=self.transformer_config,
            max_sequence_length=self.cfg.get('encoder_seq_length', 4096),
            vocab_size=self.cfg.get('vocab_size', 65536),
            mamba_stack_spec=mamba_stack_spec,
            hybrid_override_pattern=self.hybrid_override_pattern,
        )

        return model

    def forward(self, input_ids, position_ids=None, attention_mask=None, labels=None):

        output_tensor = self.model(
            input_ids=input_ids, position_ids=position_ids, attention_mask=attention_mask, labels=labels
        )
        return output_tensor

    def build_transformer_config(self):
        transformer_config = super().build_transformer_config()
        return transformer_config

    def on_validation_epoch_end(self):

        averaged_loss = torch.tensor(0.0, dtype=torch.float32).cuda()
        return averaged_loss

    def sharded_state_dict(self, prefix: str = ''):
        return None

    def _reset_activation_checkpointing_args(self):
        return

    def _restore_activation_checkpointing_args(self):
        return

    def _reset_sequence_parallelism_args(self):
        return

    def _restore_sequence_parallelism_args(self):
        return<|MERGE_RESOLUTION|>--- conflicted
+++ resolved
@@ -34,14 +34,6 @@
         self.mcore_gpt = True
 
     def model_provider_func(self, pre_process, post_process):
-<<<<<<< HEAD
-
-        self.hybrid_override_pattern="O"#self.cfg.get('hybrid_override_pattern', "M" * self.transformer_config.num_layers)#"M-MOM-MO*-MOM-MO" #  #"M-MOM-MO*-MOM-MO"*4
-        mamba_stack_spec = get_mamba_layer_with_transformer_engine_spec(self.transformer_config.num_moe_experts, moe_grouped_gemm=False)
-        self.transformer_config.activation_func = torch.nn.functional.silu
-        self.transformer_config.add_bias_linear=self.cfg.get('add_bias_linear', False)
-        
-=======
         # TODO @ataghibakhsh: modify configurability
         ##########
         ##########
@@ -58,15 +50,15 @@
 
         self.transformer_config.add_bias_linear = self.cfg.get('add_bias_linear', False)
         self.transformer_config.gated_linear_unit = False
-        self.transformer_config.layernorm_epsilon = 1e-5
+        self.transformer_config.layernorm_epsilon = 1e-6
         self.transformer_config.params_dtype = torch.bfloat16
         self.transformer_config.deallocate_pipeline_outputs = False
         self.transformer_config.autocast_dtype = torch.float32
         self.transformer_config.bf16 = True
         self.transformer_config.attention_softmax_in_fp32 = False
->>>>>>> 25bc3eaf
         model = MambaModel(
             config=self.transformer_config,
+            ngroups=self.cfg.get('ngroups_mamba', 8),
             max_sequence_length=self.cfg.get('encoder_seq_length', 4096),
             vocab_size=self.cfg.get('vocab_size', 65536),
             mamba_stack_spec=mamba_stack_spec,
