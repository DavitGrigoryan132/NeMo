--- conflicted
+++ resolved
@@ -92,10 +92,7 @@
     from megatron.core import InferenceParams, parallel_state, tensor_parallel
     from megatron.core.datasets.blended_megatron_dataset_builder import BlendedMegatronDatasetBuilder
     from megatron.core.datasets.gpt_dataset import GPTDataset, GPTDatasetConfig, MockGPTDataset
-<<<<<<< HEAD
-=======
     from megatron.core.deploy.gpt.model_specs import get_gpt_layer_ammo_spec
->>>>>>> c5738263
     from megatron.core.models.gpt import GPTModel as MCoreGPTModel
     from megatron.core.models.gpt.gpt_layer_specs import (
         get_gpt_layer_local_spec,
@@ -787,15 +784,12 @@
             # when using pipeline parallelism the first and last stage must keep embeddings in sync
             self.allreduce_first_last_embeddings()
             self.megatron_timer_stop('allreduce_first_last_embeddings')
-<<<<<<< HEAD
-=======
 
         if self.log_memory_usage:
             mem_reserved = torch.cuda.max_memory_reserved()
             self.log(
                 'peak_memory_usage', mem_reserved, prog_bar=True, rank_zero_only=True, batch_size=1,
             )
->>>>>>> c5738263
 
         ## logging
         if self.log_train_loss:
@@ -1130,10 +1124,6 @@
             def loss_func(output_tensor):
                 # Loss for a micro-batch (ub)
                 loss_for_ub = self.loss_func(batch['loss_mask'], batch['num_valid_tokens_in_ub'], output_tensor)
-<<<<<<< HEAD
-                cp_size = parallel_state.get_context_parallel_world_size()
-                if validation_step and not self.cfg.data.get('validation_drop_last', True):
-=======
                 cp_size = self.cfg.get('context_parallel_size', 1)
                 if self.cfg.data.get(
                     "return_output_tensors", False
@@ -1156,7 +1146,6 @@
                     )
                 elif validation_step and not self.cfg.data.get('validation_drop_last', True):
                     sample_weight = self.cfg.data.get('sample_weight', 'token')
->>>>>>> c5738263
                     num_valid_tokens_in_ub = batch['num_valid_tokens_in_ub']
                     if loss_for_ub.isnan():
                         assert batch['loss_mask'].count_nonzero() == 0, 'Got NaN loss with non-empty input'
@@ -1364,35 +1353,6 @@
         # Where N_d is the total number of samples in a dataset (files), and N is the requested number of samples (provided for every split in the list below).
         # Setting N = 1 we force E to be 1 as well
         if self.trainer.limit_val_batches <= 1.0 and isinstance(self.trainer.limit_val_batches, float):
-<<<<<<< HEAD
-            train_valid_test_num_samples[
-                1
-            ] = 1  # This is to make sure we only have one epoch on every validation iteration
-
-        mock_dataset = True if self.cfg.data.get("data_impl", "mmap") == "mock" else False
-        kwargs = {
-            "is_built_on_rank": is_dataset_built_on_rank,
-            "random_seed": self.cfg.seed,
-            "sequence_length": self.cfg.data.seq_length,
-            "path_to_cache": self.cfg.data.index_mapping_dir,
-            "tokenizer": self.tokenizer,
-            "reset_position_ids": self.reset_position_ids,
-            "reset_attention_mask": self.reset_attention_mask,
-            "eod_mask_loss": self.eod_mask_loss,
-            "mock": mock_dataset,
-        }
-
-        # support for dict data input type
-        if isinstance(self.cfg.data.data_prefix, DictConfig):
-            _pref = self.cfg.data.data_prefix
-            kwargs['blend_per_split'] = [_pref['train'], _pref['validation'], _pref['test']]
-        else:
-            kwargs['blend'] = self.cfg.data.data_prefix
-            kwargs["split"] = self.cfg.data.splits_string
-
-        if self.cfg.data.get('add_fim', False):
-            dataset_config = GPTFIMDatasetConfig(self.tokenizer, self.cfg.data.fim, **kwargs)
-=======
             train_valid_test_num_samples[1] = 1
 
         # Add extra FIM tokens to tokenizer
@@ -1400,7 +1360,6 @@
             fim_tokens = self.cfg.data.fim.extra_tokens
             fim_tokens = [fim_tokens.prefix, fim_tokens.middle, fim_tokens.suffix, fim_tokens.pad, fim_tokens.eod]
             self.tokenizer.add_special_tokens({'additional_special_tokens': fim_tokens})
->>>>>>> c5738263
 
         if self.cfg.data.get("legacy_dataset", False):
             self._train_ds, self._validation_ds, self._test_ds = build_train_valid_test_datasets(
@@ -1416,14 +1375,6 @@
                 tokenizer=self.tokenizer,
             )
         else:
-<<<<<<< HEAD
-            dataset_config = GPTDatasetConfig(**kwargs)
-            dataset_type = MockGPTDataset if mock_dataset else GPTDataset
-
-            self._train_ds, self._validation_ds, self._test_ds = BlendedMegatronDatasetBuilder(
-                dataset_type, train_valid_test_num_samples, dataset_config,
-            ).build()
-=======
             mock_dataset = True if self.cfg.data.get("data_impl", "mmap") == "mock" else False
             kwargs = {
                 "is_built_on_rank": is_dataset_built_on_rank,
@@ -1459,7 +1410,6 @@
                 self._train_ds, self._validation_ds, self._test_ds = BlendedMegatronDatasetBuilder(
                     dataset_type, train_valid_test_num_samples, dataset_config,
                 ).build()
->>>>>>> c5738263
 
         if self._train_ds is not None:
             logging.info(f'Length of train dataset: {len(self._train_ds)}')
