--- conflicted
+++ resolved
@@ -215,11 +215,7 @@
             preserve_frame_confidence=True,
             exclude_blank=True,
             aggregation="mean",
-<<<<<<< HEAD
-            measure_cfg=ConfidenceMethodConfig(name="entropy", entropy_type="renyi", alpha=0.25, entropy_norm="lin",),
-=======
             method_cfg=ConfidenceMethodConfig(name="entropy", entropy_type="renyi", alpha=0.25, entropy_norm="lin",),
->>>>>>> 1fede572
         )
     )
     temperature: float = 1.0
