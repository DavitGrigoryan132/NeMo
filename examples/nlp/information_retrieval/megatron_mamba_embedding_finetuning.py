--- conflicted
+++ resolved
@@ -1,18 +1,9 @@
 import torch.multiprocessing as mp
 from omegaconf.omegaconf import OmegaConf, open_dict
 
-<<<<<<< HEAD
 from nemo.collections.nlp.models.information_retrieval.megatron_mamba_embedding_model import MegatronMambaEmbeddingModel
 from nemo.collections.nlp.parts.megatron_trainer_builder import MegatronLMPPTrainerBuilder
-# from nemo.collections.nlp.parts.nlp_overrides import NLPSaveRestoreConnector
 from nemo.core.connectors.save_restore_connector import SaveRestoreConnector
-=======
-from nemo.collections.nlp.models.information_retrieval.megatron_mamba_embedding_model import (
-    MegatronMambaEmbeddingModel,
-)
-from nemo.collections.nlp.parts.megatron_trainer_builder import MegatronTrainerBuilder
-from nemo.collections.nlp.parts.nlp_overrides import NLPSaveRestoreConnector
->>>>>>> 74e4e281
 
 from nemo.core.config import hydra_runner
 from nemo.utils import logging
@@ -41,7 +32,6 @@
     model = MegatronMambaEmbeddingModel.restore_from(
         restore_path=cfg.restore_from_path,
         trainer=trainer,
-        # save_restore_connector=SaveRestoreConnector(),
         override_config_path=model_cfg,
         strict=True
     )
